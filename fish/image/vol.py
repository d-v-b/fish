""" tools for analyzing light sheet data"""


def local_corr(images, offset=[0,1,1]):
    """
    Correlate each image in a distributed set of images with a shifted copy of itself. Returns an rdd of
    correlation coefficients.

    images : thunder.images object
    offset : the shift, in pixels, to apply to each image before correlation

    """
    from scipy.ndimage.interpolation import shift
    
    def correlate_signals(s1, s2):
        from numpy import corrcoef
        return corrcoef(s1, s2)[0][1]
    
    images_shifted = images.map(lambda v: shift(v.astype('float32'), offset, mode='reflect')).astype('float16')
    joined = images.toseries().tordd().join(images_shifted.toseries().tordd())
    
    return joined.mapValues(lambda v: correlate_signals(v[0], v[1]))


<<<<<<< HEAD
def proj_plot(volume, proj_fun, clims='auto', figsize=15, aspect=10, cmap='gray'):
    """
    Project a volume along 3 axes using a user-supplied function

    volume : data to be projected.
        3D numpy array

    proj_fun : function to apply along each axis.
        Some function that takes axis as an argument, e.g. np.amax()

    clims : clims to use when displaying projections.
        String or iterable with 3 elements. Default is 'auto', which means the 0th and 99.99th percentiles
        will be used as the clims for each projection. If not auto, clims should be set to an iterable of length-2
        iterables, each setting the clim for a projection.

    figsize : size of the figure containing the plots
        Float or int

    Aspect : aspect ratio of first axis relative to second and third.
        Float or int. We assume here that the first axis has the lowest
        spatial sampling rate and thus that data plotted against that axis must be interpolated.

    cmap : color map used in plots.
    """

    from numpy import percentile
    import matplotlib.pyplot as plt
    import matplotlib.gridspec as gspec
    positions = ('bottom', 'top', 'left', 'right')
    ori = 'lower'

    projs = [proj_fun(volume, axis=axis) for axis in range(volume.ndim)]
    # calculate clims if necessary
    if clims == 'auto':
        clims = [percentile(p, (0, 99.99)) for p in projs]

    z = volume.shape[0] * aspect
    y = volume.shape[1]
    x = volume.shape[2]

    w = x + z
    h = y + z

    fig = plt.figure(figsize=(figsize, figsize * h/w))

    # number of subplots in x and y
    plots_y = 2
    plots_x = 2

    h_ratio = [y, z]
    w_ratio = [x, z]

    # prepare grid of axes for plotting
    gs = gspec.GridSpec(plots_y, plots_x, height_ratios=h_ratio, width_ratios=w_ratio)

    axs = []

    proj_xy = projs[0]
    proj_zx = projs[1]
    proj_zy = projs[2]

    # (z,y) projection
    axs.append(plt.subplot(gs[-3]))
    plt.imshow(proj_zy.T, aspect=(1/aspect), origin='right', cmap=cmap, clim=clims[0])
    axs[0].yaxis.set_visible(False)
    axs[0].yaxis.tick_right()
    axs[0].set_xticks(axs[0].get_xticks()[::2][1:])
    [axs[0].spines[x].set_color('w') for x in positions]

    # (z,x) projection
    axs.append(plt.subplot(gs[-2]))
    axs[1].imshow(proj_zx, aspect=aspect, origin=ori, cmap=cmap, clim=clims[1])
    [axs[1].spines[x].set_color('w') for x in positions]

    # (x,y) projection
    axs.append(plt.subplot(gs[-4]))
    axs[2].imshow(proj_xy, origin=ori, cmap=cmap, clim=clims[2])
    [axs[2].spines[x].set_color('w') for x in positions]
    axs[2].xaxis.set_visible(False)

    # extra 4th plot
    axs.append(plt.subplot(gs[-1]))
    axs[-1].axis('off')
    plt.subplots_adjust(wspace=0, hspace=0)

    return axs


=======
>>>>>>> 3f3ad616
def get_metadata(param_file):
    """
    Parse imaging metadata file, returning a dictionary of imaging parameters

    param_file : str, .xml file containing metadata
    """

    import xml.etree.ElementTree as ET
    from numpy import array

    exp_dict = {}
    root = ET.parse(param_file).getroot()

    for r in root.findall('info'):
        exp_dict[r.keys()[0]] = r.items()[0][1]

    # convert dimensions from a string formatted 'X_sizexY_sizexZsize' to a numpy array
    if type(exp_dict['dimensions']) is str:
        exp_dict['dimensions'] = array(exp_dict['dimensions'].split('x')).astype('int')

    # convert z step from string to float
    if type(exp_dict['z_step']) is str:
        exp_dict['z_step'] = float(exp_dict['z_step'])

    return exp_dict


def get_stack_dims(inDir):
    """
    :param inDir: a string representing a path to a directory containing metadata
    :return: dims, a list of integers representing the xyz dimensions of the data
    """
    import xml.etree.ElementTree as ET
    from os.path import split

    channel = 0
    if split(split(inDir)[0])[1] == 'CHN01':
        channel = 1

    dims = ET.parse(inDir + 'ch' + str(channel) + '.xml')
    root = dims.getroot()

    for info in root.findall('info'):
        if info.get('dimensions'):
            dims = info.get('dimensions')

    dims = dims.split('x')
    dims = [int(float(num)) for num in dims]

    return dims


def proj_plot(volume, proj_fun, clims='auto', figsize=15, aspect=10, cmap='gray'):
    """
    Project a volume along 3 axes using a user-supplied function

    volume : data to be projected.
        3D numpy array

    proj_fun : function to apply along each axis.
        Some function that takes axis as an argument, e.g. np.amax()

    clims : clims to use when displaying projections.
        String or iterable with 3 elements. Default is 'auto', which means the 0th and 99.99th percentiles
        will be used as the clims for each projection. If not auto, clims should be set to an iterable of length-2
        iterables, each setting the clim for a projection.

    figsize : size of the figure containing the plots
        Float or int

    aspect : aspect ratio of first axis relative to second and third.
        Float or int. We assume here that the first axis has the lowest
        spatial sampling rate and thus that data plotted against that axis must be interpolated.

    cmap : color map used in plots.
    """

    from numpy import percentile
    from matplotlib.pyplot import subplots

    ori = 'lower'

    projs = [proj_fun(volume, axis=axis) for axis in range(volume.ndim)]

    # calculate clims if necessary
    if clims == 'auto':
        clims = [percentile(p, (0, 99.99)) for p in projs]

    x, y, z = volume.shape[2], volume.shape[1], volume.shape[0] * aspect

    w = x + z
    h = y + z

    wr = x / w
    hr = y / h

    p_xy = projs[0]
    p_zx = projs[1]
    p_zy = projs[2]

    fig, axs = subplots(nrows=2, ncols=2, figsize=(figsize, figsize * h/w))

    axs[0][0].imshow(p_xy, origin=ori, aspect='auto', cmap=cmap, clim=clims[0])
    axs[1][0].imshow(p_zx, origin=ori, aspect = 'auto', cmap=cmap, clim=clims[1])
    axs[0][1].imshow(p_zy.T, origin=ori, aspect = 'auto', cmap=cmap, clim=clims[2])

    axs[0][0].set_position([0, 1-hr, wr, hr])
    axs[0][1].set_position([wr, 1-hr, 1-wr, hr])
    axs[1][0].set_position([0, 0, wr, 1-hr])
    axs[1][1].set_position([wr, 0, 1-wr, 1-hr])
    [ax.axis('off') for ax in axs.ravel()]

    return axs


def get_stack_freq(inDir):
    """
    Get the temporal data from the Stack_frequency.txt file found in
    directory inDir. Return volumetric sampling rate in Hz,
    total recording length in S, and total number
    of planes in a tuple.
    """
    f = open(inDir + 'Stack_frequency.txt')
    times = [float(line) for line in f]

    # third value should be an integer
    times[2] = int(times[2])

    return times


def get_stack_data(raw_path, frameNo=0):
    """
    :rawPath: string representing a path to a directory containing raw data
    :frameNo: int representing the timepoint of the data desired, default is 0
    """

    from numpy import fromfile
    from string import Template
    from os.path import split
    from glob import glob

    channel = 0
    if split(raw_path)[0][-2:] == '01':
        channel = 1
    param_files = glob(raw_path + 'ch*.xml')
    if len(param_files) == 0:
            print('No .xml files found!')

    dims = get_metadata(param_files[0])['dimensions']
    fName = Template('TM${x}_CM0_CHN${y}.stack')
    nDigits_frame = 5
    nDigits_channel = 2
    tmpFName = fName.substitute(x=str(frameNo).zfill(nDigits_frame), y=str(channel).zfill(nDigits_channel))
    im = fromfile(raw_path + tmpFName, dtype='int16')
    im = im.reshape(dims[-1::-1])
    return im


def vid_embed(fname, mimetype):
    """Load the video in the file `fname`, with given mimetype, and display as HTML5 video.
    Credit: Fernando Perez
    """
    from IPython.display import HTML
    video_encoded = open(fname, "rb").read().encode("base64")
    video_tag = '<video controls alt="test" src="data:video/{0};base64,{1}">'.format(mimetype, video_encoded)
    return HTML(data=video_tag)


def volume_mask(vol):
    """
    :param vol: a 3-dimensional numpy array
    :return: mask, a binary mask with the same shape as vol, and mCoords, a list of (x,y,z) indices representing the
    masked coordinates.
    """
    from numpy import array, where
    from scipy.signal import medfilt2d
    from skimage.filter import threshold_otsu
    from skimage import morphology as morph

    filtVol = array([medfilt2d(x.astype('float32')) for x in vol])

    thr = threshold_otsu(filtVol.ravel())
    mask = filtVol > thr
    strel = morph.selem.disk(3)
    mask = array([morph.binary_closing(x, strel) for x in mask])
    mask = array([morph.binary_opening(x, strel) for x in mask])

    z, y, x = where(mask)
    mCoords = zip(x, y, z)

    return mask, mCoords


def filter_flat(vol, mask):
    """
    Flatten an array and return a list of the elements at positions where the binary mask is True.

    vol : ndarray
    mask : binary ndarray or function. If a function, mask must take an ndarray as an argument and return a
    binary mask.
    """
    vol_flat = vol.ravel()

    # if mask is a function, call it on vol to make the mask
    if hasattr(mask, '__call__'):
        mask_flat = mask(vol).ravel()
    else:
        mask_flat = mask.ravel()

    return vol_flat[mask_flat]


def unfilter_flat(vec, mask):
    """
    Reverse the effect of filter_flat by taking a 1d ndarray and assigning each value to a position in an ndarray

    vec : 1-dimensional ndarray
    mask : binary ndarray
    """

    from numpy import zeros
    """
    Fill a binary mask with the values in vec
    """
    mask_flat = mask.ravel()
    vol = zeros(mask.shape).ravel()
    vol[mask_flat == True] = vec

    return vol.reshape(mask.shape)


def kvp_to_array(dims, data, ind=0, baseline=0):
    """ Convert a list of key-value pairs to a volume.

    :param dims: dimensions of the volume to fill with values
    :param data: list of iterables with 2 values, 2-tuples or 2-item lists.
    :param ind: if the value in each key-value pair is itself an iterable, ind specifies which element to use
    :param baseline: fill value for empty spots in the volume
    :return: vol, an ndarray
    """
    from numpy import zeros, array

    vol = zeros(dims, dtype=data[0][1].dtype) + array(baseline).astype(data[0][1].dtype)

    for k, v in data:
        # check if data contains a single value or an iterable
        if hasattr(v, '__iter__'):
            vol[k] = v[ind]
        else:
            vol[k] = v
    return vol


def sub_proj(im, ax, chop=16):
    """
    Max project a volume in chunks along an axis.

    im : numpy array, data to be projected

    ax : int, axis to project along

    chop : int, number of projections to generate

    """
    from numpy import rollaxis

    extra = im.shape[ax] % chop
    montage_dims = list(im.shape)
    montage_dims[ax] //= chop
    montage_dims.insert(ax, chop)

    slices_crop = [slice(None) for x in im.shape]
    slices_crop[ax] = slice(0, extra + 1, 1)

    # remove trailing data by projecting it down to a single plane
    im[slices_crop] = im[slices_crop].max(ax, keepdims=True)

    slices_keep = [slice(None) for x in im.shape]
    slices_keep[ax] = slice(extra, None)
    im_proj = im[slices_keep].reshape(montage_dims).max(ax + 1)
    # stick the axis of projections in the front
    im_proj = rollaxis(im_proj, ax, 0)

    return im_proj


def montage_projection(im_dir, trange=None, context=None):
    """
    Generate a montage of x projections.

    im_dir : str, path to directory containing [x,y,z] data saved as tif
    
    trange : object which can be used for linear indexing, set of timepoints to use

    context : spark context object for parallelization
    """
    import thunder as td
    from glob import glob
    from skimage.util.montage import montage2d
    from skimage.exposure import rescale_intensity as rescale
    import numpy as np
    from pyklb import readfull

    exp_name = im_dir.split('/')[-2]

    print('Exp name: {0}'.format(exp_name))

    fnames = glob(im_dir + 'TM*.klb')
    fnames.sort()

    def klb_loader(v):
        return pyklb.readfull(v)

    ims = td.images.fromlist(fnames, accessor=klb_loader, engine=context)

    print('Experiment dims: {0}'.format(ims.shape))
    
    if trange is None:
        trange = np.arange(ims.shape[0])
    
    ims_cropped = ims[trange].median_filter([1, 3, 3])
    dims = ims_cropped.dims

    #todo: apply registration if available

    from scipy.ndimage import percentile_filter
    float_dtype = 'float32'
    
    def my_dff(y, perc, window): 
        baseFunc = lambda x: percentile_filter(x.astype(float_dtype), perc, window, mode='reflect')
        b = baseFunc(y)
        return ((y - b) / (b + .1))

    dff_fun = lambda v: my_dff(v, 15, 800) 
    chop = 16

    reshape_fun = lambda v: v.reshape(dims[0], dims[1], chop, dims[2] // chop)
    montage_fun = lambda v: montage2d(v.T).T

    def im_fun(v):
        return montage_fun(reshape_fun(v).max(3))
    
    out_dtype = 'uint16'
    
    montage_ims = ims_cropped.map_as_series(dff_fun, value_size=ims_cropped.shape[0], dtype=float_dtype, chunk_size='35').map(im_fun)
    dff_lim = montage_ims.map(lambda v: [v.max(), v.min()]).toarray()
    rescale_fun = lambda v: rescale(v, in_range=(dff_lim.min(), dff_lim.max()), out_range=out_dtype).astype(out_dtype)

    montage_rescaled = montage_ims.map(rescale_fun).toarray()[:,-1::-1,:]
    return montage_rescaled<|MERGE_RESOLUTION|>--- conflicted
+++ resolved
@@ -22,97 +22,6 @@
     return joined.mapValues(lambda v: correlate_signals(v[0], v[1]))
 
 
-<<<<<<< HEAD
-def proj_plot(volume, proj_fun, clims='auto', figsize=15, aspect=10, cmap='gray'):
-    """
-    Project a volume along 3 axes using a user-supplied function
-
-    volume : data to be projected.
-        3D numpy array
-
-    proj_fun : function to apply along each axis.
-        Some function that takes axis as an argument, e.g. np.amax()
-
-    clims : clims to use when displaying projections.
-        String or iterable with 3 elements. Default is 'auto', which means the 0th and 99.99th percentiles
-        will be used as the clims for each projection. If not auto, clims should be set to an iterable of length-2
-        iterables, each setting the clim for a projection.
-
-    figsize : size of the figure containing the plots
-        Float or int
-
-    Aspect : aspect ratio of first axis relative to second and third.
-        Float or int. We assume here that the first axis has the lowest
-        spatial sampling rate and thus that data plotted against that axis must be interpolated.
-
-    cmap : color map used in plots.
-    """
-
-    from numpy import percentile
-    import matplotlib.pyplot as plt
-    import matplotlib.gridspec as gspec
-    positions = ('bottom', 'top', 'left', 'right')
-    ori = 'lower'
-
-    projs = [proj_fun(volume, axis=axis) for axis in range(volume.ndim)]
-    # calculate clims if necessary
-    if clims == 'auto':
-        clims = [percentile(p, (0, 99.99)) for p in projs]
-
-    z = volume.shape[0] * aspect
-    y = volume.shape[1]
-    x = volume.shape[2]
-
-    w = x + z
-    h = y + z
-
-    fig = plt.figure(figsize=(figsize, figsize * h/w))
-
-    # number of subplots in x and y
-    plots_y = 2
-    plots_x = 2
-
-    h_ratio = [y, z]
-    w_ratio = [x, z]
-
-    # prepare grid of axes for plotting
-    gs = gspec.GridSpec(plots_y, plots_x, height_ratios=h_ratio, width_ratios=w_ratio)
-
-    axs = []
-
-    proj_xy = projs[0]
-    proj_zx = projs[1]
-    proj_zy = projs[2]
-
-    # (z,y) projection
-    axs.append(plt.subplot(gs[-3]))
-    plt.imshow(proj_zy.T, aspect=(1/aspect), origin='right', cmap=cmap, clim=clims[0])
-    axs[0].yaxis.set_visible(False)
-    axs[0].yaxis.tick_right()
-    axs[0].set_xticks(axs[0].get_xticks()[::2][1:])
-    [axs[0].spines[x].set_color('w') for x in positions]
-
-    # (z,x) projection
-    axs.append(plt.subplot(gs[-2]))
-    axs[1].imshow(proj_zx, aspect=aspect, origin=ori, cmap=cmap, clim=clims[1])
-    [axs[1].spines[x].set_color('w') for x in positions]
-
-    # (x,y) projection
-    axs.append(plt.subplot(gs[-4]))
-    axs[2].imshow(proj_xy, origin=ori, cmap=cmap, clim=clims[2])
-    [axs[2].spines[x].set_color('w') for x in positions]
-    axs[2].xaxis.set_visible(False)
-
-    # extra 4th plot
-    axs.append(plt.subplot(gs[-1]))
-    axs[-1].axis('off')
-    plt.subplots_adjust(wspace=0, hspace=0)
-
-    return axs
-
-
-=======
->>>>>>> 3f3ad616
 def get_metadata(param_file):
     """
     Parse imaging metadata file, returning a dictionary of imaging parameters
